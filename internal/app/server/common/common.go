package common

import (
	"bytes"
	"context"
	"encoding/json"
	"fmt"
	"strings"
	"time"
	"unicode"
	log "xiaozhi-esp32-server-golang/logger"

	"xiaozhi-esp32-server-golang/internal/app/server/auth"
	"xiaozhi-esp32-server-golang/internal/domain/llm"
	llm_common "xiaozhi-esp32-server-golang/internal/domain/llm/common"
	llm_memory "xiaozhi-esp32-server-golang/internal/domain/llm/memory"
	"xiaozhi-esp32-server-golang/internal/domain/mcp"

	types_audio "xiaozhi-esp32-server-golang/internal/data/audio"
	. "xiaozhi-esp32-server-golang/internal/data/client"
	"xiaozhi-esp32-server-golang/internal/domain/audio"

	. "xiaozhi-esp32-server-golang/internal/data/msg"

	"github.com/cloudwego/eino/schema"
	"github.com/gorilla/websocket"
	"github.com/spf13/viper"
)

// ServerMessage 表示服务器消息
type ServerMessage struct {
	Type        string                   `json:"type"`
	Text        string                   `json:"text,omitempty"`
	SessionID   string                   `json:"session_id,omitempty"`
	Version     int                      `json:"version"`
	State       string                   `json:"state,omitempty"`
	Transport   string                   `json:"transport,omitempty"`
	AudioFormat *types_audio.AudioFormat `json:"audio_params,omitempty"`
	Emotion     string                   `json:"emotion,omitempty"`
}

func HandleLLMResponse(ctx context.Context, state *ClientState, requestEinoMessages []*schema.Message, llmResponseChannel chan llm_common.LLMResponseStruct) (bool, error) {
	log.Debugf("HandleLLMResponse start")
	defer log.Debugf("HandleLLMResponse end")

	var toolCalls []schema.ToolCall
	var fullText bytes.Buffer

	sendTtsEndFunc := func() error {
		// 发送结束消息
		response := ServerMessage{
			Type:      ServerMessageTypeTts,
			State:     MessageStateStop,
			SessionID: state.SessionID,
		}
		if err := state.SendMsg(response); err != nil {
			log.Errorf("发送 TTS 文本失败: stop, %v", err)
			return fmt.Errorf("发送 TTS 文本失败: stop")
		}
		return nil
	}
	for {
		select {
		case llmResponse, ok := <-llmResponseChannel:
			if !ok {
				// 通道已关闭，退出协程
				log.Infof("LLM 响应通道已关闭，退出协程")
				return true, nil
			}

			log.Debugf("LLM 响应: %+v", llmResponse)

			if len(llmResponse.ToolCalls) > 0 {
				log.Debugf("获取到工具: %+v", llmResponse.ToolCalls)
				toolCalls = append(toolCalls, llmResponse.ToolCalls...)
			}

			if llmResponse.Text != "" {
				// 处理文本内容响应
				if err := handleTextResponse(ctx, state, llmResponse, &fullText); err != nil {
					return true, err
				}
			}

<<<<<<< HEAD
=======
			// 先发送文本
			response := ServerMessage{
				Type:      ServerMessageTypeTts,
				State:     MessageStateSentenceStart,
				Text:      llmResponse.Text,
				SessionID: state.SessionID,
			}
			if err := state.SendMsg(response); err != nil {
				log.Errorf("发送 TTS 文本失败: %s, %v", llmResponse.Text, err)
				return true, fmt.Errorf("发送 TTS 文本失败: %s, %v", llmResponse.Text, err)
			}

			state.SetStatus(ClientStatusTTSStart)

			fullText.WriteString(llmResponse.Text)

			// 发送音频帧
			if err := state.SendTTSAudio(ctx, outputChan, llmResponse.IsStart); err != nil {
				log.Errorf("发送 TTS 音频失败: %s, %v", llmResponse.Text, err)
				return true, fmt.Errorf("发送 TTS 音频失败: %s, %v", llmResponse.Text, err)
			}

			// 先发送文本
			response = ServerMessage{
				Type:      ServerMessageTypeTts,
				State:     MessageStateSentenceEnd,
				Text:      llmResponse.Text,
				SessionID: state.SessionID,
			}
			if err := state.SendMsg(response); err != nil {
				log.Errorf("发送 TTS 文本失败: %s, %v", llmResponse.Text, err)
				return true, fmt.Errorf("发送 TTS 文本失败: %s, %v", llmResponse.Text, err)
			}

>>>>>>> ce420eda
			if llmResponse.IsEnd {
				//延迟50ms毫秒再发stop
				//time.Sleep(50 * time.Millisecond)
				//写到redis中
				strFullText := fullText.String()
				if strFullText != "" {
					llm_memory.Get().AddMessage(ctx, state.DeviceID, schema.Assistant, strFullText)
				}
				if len(toolCalls) > 0 {
					invokeToolSuccess, err := handleToolCallResponse(ctx, state, requestEinoMessages, toolCalls)
					if err != nil {
						log.Errorf("处理工具调用响应失败: %v", err)
						return true, fmt.Errorf("处理工具调用响应失败: %v", err)
					}
					if !invokeToolSuccess {
						//工具调用失败
						if err := handleTextResponse(ctx, state, llmResponse, &fullText); err != nil {
							return true, err
						}
						sendTtsEndFunc()
					}
				} else {
					sendTtsEndFunc()
				}

				return ok, nil
			}
		case <-ctx.Done():
			// 上下文已取消，退出协程
			log.Infof("设备 %s 连接已关闭，停止处理LLM响应", state.DeviceID)
			return false, nil
		}
	}
}

// handleTextResponse 处理文本内容响应
func handleTextResponse(ctx context.Context, state *ClientState, llmResponse llm_common.LLMResponseStruct, fullText *bytes.Buffer) error {
	if llmResponse.Text == "" {
		return nil
	}

	// 使用带上下文的TTS处理
	outputChan, err := state.TTSProvider.TextToSpeechStream(state.Ctx, llmResponse.Text, state.OutputAudioFormat.SampleRate, state.OutputAudioFormat.Channels, state.OutputAudioFormat.FrameDuration)
	if err != nil {
		log.Errorf("生成 TTS 音频失败: %v", err)
		return fmt.Errorf("生成 TTS 音频失败: %v", err)
	}

	if llmResponse.IsStart {
		// 先发送文本
		response := ServerMessage{
			Type:      ServerMessageTypeTts,
			State:     MessageStateStart,
			SessionID: state.SessionID,
		}
		if err := state.SendMsg(response); err != nil {
			log.Errorf("发送 TTS Start 失败: %v", err)
			return fmt.Errorf("发送 TTS Start 失败: %v", err)
		}
	}

	// 先发送文本
	response := ServerMessage{
		Type:      ServerMessageTypeTts,
		State:     MessageStateSentenceStart,
		Text:      llmResponse.Text,
		SessionID: state.SessionID,
	}
	if err := state.SendMsg(response); err != nil {
		log.Errorf("发送 TTS 文本失败: %s, %v", llmResponse.Text, err)
		return fmt.Errorf("发送 TTS 文本失败: %s, %v", llmResponse.Text, err)
	}

	fullText.WriteString(llmResponse.Text)

	// 发送音频帧
	if err := state.SendTTSAudio(ctx, outputChan, llmResponse.IsStart); err != nil {
		log.Errorf("发送 TTS 音频失败: %s, %v", llmResponse.Text, err)
		return fmt.Errorf("发送 TTS 音频失败: %s, %v", llmResponse.Text, err)
	}

	// 先发送文本
	response = ServerMessage{
		Type:      ServerMessageTypeTts,
		State:     MessageStateSentenceEnd,
		Text:      llmResponse.Text,
		SessionID: state.SessionID,
	}
	if err := state.SendMsg(response); err != nil {
		log.Errorf("发送 TTS 文本失败: %s, %v", llmResponse.Text, err)
		return fmt.Errorf("发送 TTS 文本失败: %s, %v", llmResponse.Text, err)
	}

	return nil
}

// handleToolCallResponse 处理工具调用响应
func handleToolCallResponse(ctx context.Context, state *ClientState, requestEinoMessages []*schema.Message, tools []schema.ToolCall) (bool, error) {
	if len(tools) == 0 {
		return false, nil
	}

	log.Infof("处理 %d 个工具调用", len(tools))

	globalMCPManager := mcp.GetGlobalMCPManager()

	var invokeToolSuccess bool
	msgList := make([]*schema.Message, 0)
	for _, toolCall := range tools {
		toolName := toolCall.Function.Name
		tool, ok := globalMCPManager.GetToolByName(toolName)
		if !ok || tool == nil {
			log.Errorf("未找到工具: %s", toolName)
			continue
		}
		log.Infof("进行工具调用请求: %s, 参数: %+v", toolName, toolCall.Function.Arguments)
		result, err := tool.InvokableRun(ctx, toolCall.Function.Arguments)
		if err != nil {
			log.Errorf("工具调用失败: %v", err)
			continue
		}
		invokeToolSuccess = true
		log.Infof("工具调用结果: %s", result)
		msg := []*schema.Message{
			&schema.Message{
				Role:      schema.Assistant,
				ToolCalls: []schema.ToolCall{toolCall},
			},
			&schema.Message{
				Role:       schema.Tool,
				ToolCallID: toolCall.ID,
				Content:    result,
			},
		}
		msgList = append(msgList, msg...)
	}

	if invokeToolSuccess {
		requestEinoMessages = append(requestEinoMessages, msgList...)
		//不需要带tool进行调用
		DoLLmRequest(ctx, state, requestEinoMessages, state.SessionID, nil)
	}

	return invokeToolSuccess, nil
}

func ProcessVadAudio(state *ClientState) {
	go func() {
		audioFormat := state.InputAudioFormat
		audioProcesser, err := audio.GetAudioProcesser(audioFormat.SampleRate, audioFormat.Channels, audioFormat.FrameDuration)
		if err != nil {
			log.Errorf("获取解码器失败: %v", err)
			return
		}
		pcmFrame := make([]float32, state.AsrAudioBuffer.PcmFrameSize)

		vadNeedGetCount := 60 / audioFormat.FrameDuration

		var skipVad bool
		for {
			//sessionCtx := state.GetSessionCtx()
			select {
			case opusFrame, ok := <-state.OpusAudioBuffer:
				if state.GetClientVoiceStop() { //已停止 说话 则不接收音频数据
					//log.Infof("客户端停止说话, 跳过音频数据")
					continue
				}
				log.Debugf("processAsrAudio 收到音频数据, len: %d", len(opusFrame))
				if !ok {
					log.Debugf("processAsrAudio 音频通道已关闭")
					return
				}
				log.Debugf("clientVoiceStop: %+v, asrDataSize: %d\n", state.GetClientVoiceStop(), state.AsrAudioBuffer.GetAsrDataSize())
				clientHaveVoice := state.GetClientHaveVoice()
				var haveVoice bool
				if state.ListenMode != "auto" {
					haveVoice = true       //如果是manual, 本次音频入asr
					clientHaveVoice = true //之前有声音
					skipVad = true         //跳过vad
				}

				n, err := audioProcesser.DecoderFloat32(opusFrame, pcmFrame)
				if err != nil {
					log.Errorf("解码失败: %v", err)
					continue
				}

				var vadPcmData []float32
				pcmData := pcmFrame[:n]
				if !skipVad {
					//如果已经检测到语音, 则不进行vad检测, 直接将pcmData传给asr
					if state.VadProvider == nil {
						// 初始化vad
						err = state.Vad.Init()
						if err != nil {
							log.Errorf("初始化vad失败: %v", err)
							continue
						}
					}
					//decode opus to pcm
					state.AsrAudioBuffer.AddAsrAudioData(pcmData)

					if state.AsrAudioBuffer.GetAsrDataSize() >= vadNeedGetCount*state.AsrAudioBuffer.PcmFrameSize {
						//如果要进行vad, 至少要取60ms的音频数据
						vadPcmData = state.AsrAudioBuffer.GetAsrData(vadNeedGetCount)
						state.VadProvider.Reset()
						haveVoice, err = state.VadProvider.IsVAD(vadPcmData)
						if err != nil {
							log.Errorf("processAsrAudio VAD检测失败: %v", err)
							//删除
							continue
						}
						//首次触发识别到语音时,为了语音数据完整性 将vadPcmData赋值给pcmData, 之后的音频数据全部进入asr
						if haveVoice && !clientHaveVoice {
							//首次获取全部pcm数据送入asr
							pcmData = state.AsrAudioBuffer.GetAndClearAllData()
						}
					}
					log.Debugf("isVad, pcmData len: %d, vadPcmData len: %d, haveVoice: %v", len(pcmData), len(vadPcmData), haveVoice)
				}

				if haveVoice {
					log.Infof("检测到语音, len: %d", len(pcmData))
					state.SetClientHaveVoice(true)
					state.SetClientHaveVoiceLastTime(time.Now().UnixMilli())
					state.Vad.ResetIdleDuration()
				} else {
					state.Vad.AddIdleDuration(int64(audioFormat.FrameDuration))
					idleDuration := state.Vad.GetIdleDuration()
					log.Infof("空闲时间: %dms", idleDuration)
					if idleDuration > state.GetMaxIdleDuration() {
						log.Infof("超出空闲时长: %dms, 断开连接", idleDuration)
						//断开连接
						state.Conn.Close()
						return
					}
					//如果之前没有语音, 本次也没有语音, 则从缓存中删除
					if !clientHaveVoice {
						//保留近10帧
						if state.AsrAudioBuffer.GetFrameCount() > vadNeedGetCount*3 {
							state.AsrAudioBuffer.RemoveAsrAudioData(1)
						}
						continue
					}
				}

				if clientHaveVoice {
					//vad识别成功, 往asr音频通道里发送数据
					log.Infof("vad识别成功, 往asr音频通道里发送数据, len: %d", len(pcmData))
					state.AsrAudioChannel <- pcmData
				}

				//已经有语音了, 但本次没有检测到语音, 则需要判断是否已经停止说话
				lastHaveVoiceTime := state.GetClientHaveVoiceLastTime()

				if clientHaveVoice && lastHaveVoiceTime > 0 && !haveVoice {
					idleDuration := state.Vad.GetIdleDuration()
					if state.IsSilence(idleDuration) { //从有声音到 静默的判断
						state.OnVoiceSilence()
						continue
					}
				}

			case <-state.Ctx.Done():
				return
			}
		}
	}()
}

// handleTextMessage 处理文本消息
func HandleTextMessage(clientState *ClientState, message []byte) error {
	var clientMsg ClientMessage
	if err := json.Unmarshal(message, &clientMsg); err != nil {
		log.Errorf("解析消息失败: %v", err)
		return fmt.Errorf("解析消息失败: %v", err)
	}

	// 处理不同类型的消息
	switch clientMsg.Type {
	case MessageTypeHello:
		return handleHelloMessage(clientState, &clientMsg)
	case MessageTypeListen:
		return handleListenMessage(clientState, &clientMsg)
	case MessageTypeAbort:
		return handleAbortMessage(clientState, &clientMsg)
	case MessageTypeIot:
		return handleIoTMessage(clientState, &clientMsg)
	default:
		// 未知消息类型，直接回显
		return clientState.Conn.WriteMessage(websocket.TextMessage, message)
	}
}

// handleHelloMessage 处理 hello 消息
func handleHelloMessage(clientState *ClientState, msg *ClientMessage) error {
	// 创建新会话
	session, err := auth.A().CreateSession(msg.DeviceID)
	if err != nil {
		return fmt.Errorf("创建会话失败: %v", err)
	}

	// 更新客户端状态
	clientState.SessionID = session.ID

	clientState.InputAudioFormat = types_audio.AudioFormat{
		SampleRate:    msg.AudioParams.SampleRate,
		Channels:      msg.AudioParams.Channels,
		FrameDuration: msg.AudioParams.FrameDuration,
		Format:        msg.AudioParams.Format,
	}

	// 设置asr pcm帧大小, 输入音频格式, 给vad, asr使用
	clientState.SetAsrPcmFrameSize(clientState.InputAudioFormat.SampleRate, clientState.InputAudioFormat.Channels, clientState.InputAudioFormat.FrameDuration)

	ProcessVadAudio(clientState)

	// 发送 hello 响应
	response := ServerMessage{
		Type:        MessageTypeHello,
		Text:        "欢迎连接到小智服务器",
		SessionID:   session.ID,
		Transport:   "websocket",
		AudioFormat: &clientState.OutputAudioFormat,
	}

	return clientState.SendMsg(response)
}

func RecvAudio(clientState *ClientState, data []byte) bool {
	select {
	case clientState.OpusAudioBuffer <- data:
		return true
	default:
		log.Warnf("音频缓冲区已满, 丢弃音频数据")
	}
	return false
}

// handleListenMessage 处理监听消息
func handleListenMessage(clientState *ClientState, msg *ClientMessage) error {

	sessionID := clientState.SessionID

	// 根据状态处理
	switch msg.State {
	case MessageStateStart:
		handleListenStart(clientState, msg)
	case MessageStateStop:
		handleListenStop(clientState)
	case MessageStateDetect:
		// 唤醒词检测
		clientState.SetClientHaveVoice(false)

		clientState.CancelSessionCtx()

		// 如果有文本，处理唤醒词
		if msg.Text != "" {
			text := msg.Text
			// 移除标点符号和处理长度
			text = removePunctuation(text)

			// 检查是否是唤醒词
			isWakeupWord := isWakeupWord(text)
			enableGreeting := viper.GetBool("enable_greeting") // 从配置获取

			if isWakeupWord && !enableGreeting {
				// 如果是唤醒词，且关闭了唤醒词回复，发送 STT 消息后停止 TTS
				sttResponse := ServerMessage{
					Type:      ServerMessageTypeStt,
					Text:      text,
					SessionID: sessionID,
				}
				if err := clientState.SendMsg(sttResponse); err != nil {
					return fmt.Errorf("发送 STT 消息失败: %v", err)
				}
			} else {
				// 否则开始对话
				if err := startChat(clientState.GetSessionCtx(), clientState, text); err != nil {
					log.Errorf("开始对话失败: %v", err)
				}
			}
		}
	}

	// 记录日志
	log.Infof("设备 %s 更新音频监听状态: %s", msg.DeviceID, msg.State)
	return nil
}

// removePunctuation 移除文本中的标点符号
func removePunctuation(text string) string {
	// 创建一个字符串构建器
	var builder strings.Builder
	builder.Grow(len(text))

	for _, r := range text {
		if !unicode.IsPunct(r) && !unicode.IsSpace(r) {
			builder.WriteRune(r)
		}
	}

	return builder.String()
}

// isWakeupWord 检查文本是否是唤醒词
func isWakeupWord(text string) bool {
	wakeupWords := viper.GetStringSlice("wakeup_words")
	for _, word := range wakeupWords {
		if text == word {
			return true
		}
	}
	return false
}

// handleAbortMessage 处理中止消息
func handleAbortMessage(clientState *ClientState, msg *ClientMessage) error {
	sessionID := clientState.SessionID

	// 设置打断状态
	clientState.Abort = true
	clientState.Dialogue.Messages = nil // 清空对话历史
	clientState.CancelSessionCtx()

	Restart(clientState)

	// 发送中止响应
	response := ServerMessage{
		Type:      MessageTypeAbort,
		State:     MessageStateSuccess,
		SessionID: sessionID,
		Text:      "会话已中止",
	}

	// 发送响应
	if err := clientState.SendMsg(response); err != nil {
		return fmt.Errorf("发送响应失败: %v", err)
	}

	// 记录日志
	log.Infof("设备 %s 中止会话", msg.DeviceID)
	return nil
}

// handleIoTMessage 处理物联网消息
func handleIoTMessage(clientState *ClientState, msg *ClientMessage) error {
	// 获取客户端状态
	sessionID := clientState.SessionID

	// 验证设备ID
	/*
		if _, err := s.authManager.GetSession(msg.DeviceID); err != nil {
			return fmt.Errorf("会话验证失败: %v", err)
		}*/

	// 发送 IoT 响应
	response := ServerMessage{
		Type:      ServerMessageTypeIot,
		Text:      msg.Text,
		SessionID: sessionID,
		State:     MessageStateSuccess,
	}

	// 发送响应
	if err := clientState.SendMsg(response); err != nil {
		return fmt.Errorf("发送响应失败: %v", err)
	}

	// 记录日志
	log.Infof("设备 %s 物联网指令: %s", msg.DeviceID, msg.Text)
	return nil
}

// startChat 开始对话
func startChat(ctx context.Context, clientState *ClientState, text string) error {
	// 获取客户端状态

	sessionID := clientState.SessionID

	requestMessages, err := llm_memory.Get().GetMessagesForLLM(ctx, clientState.DeviceID, 10)
	if err != nil {
		log.Errorf("获取对话历史失败: %v", err)
	}

	// 直接创建Eino原生消息
	userMessage := &schema.Message{
		Role:    schema.User,
		Content: text,
	}
	requestMessages = append(requestMessages, *userMessage)

	// 添加用户消息到对话历史
	llm_memory.Get().AddMessage(ctx, clientState.DeviceID, schema.User, text)

	ctx, cancel := context.WithCancel(ctx)
	_ = cancel

<<<<<<< HEAD
	// 直接传递Eino原生消息，无需转换
	requestEinoMessages := make([]*schema.Message, len(requestMessages))
	for i, msg := range requestMessages {
		requestEinoMessages[i] = &msg
	}

	// 获取全局MCP工具列表
	globalMCPManager := mcp.GetGlobalMCPManager()
	mcpTools := globalMCPManager.GetAllTools()

	// 将MCP工具转换为接口格式以便传递给转换函数
	mcpToolsInterface := make(map[string]interface{})
	for name, tool := range mcpTools {
		mcpToolsInterface[name] = tool
	}

	// 转换MCP工具为Eino ToolInfo格式
	einoTools, err := llm.ConvertMCPToolsToEinoTools(ctx, mcpToolsInterface)
	if err != nil {
		log.Errorf("转换MCP工具失败: %v", err)
		einoTools = nil
	}

	toolNameList := make([]string, 0)
	for _, tool := range einoTools {
		toolNameList = append(toolNameList, tool.Name)
	}

	// 发送带工具的LLM请求
	log.Infof("使用 %d 个MCP工具发送LLM请求, tools: %+v", len(einoTools), toolNameList)

	err = DoLLmRequest(ctx, clientState, requestEinoMessages, sessionID, einoTools)
	if err != nil {
		log.Errorf("发送带工具的 LLM 请求失败, seesionID: %s, error: %v", sessionID, err)
		return fmt.Errorf("发送带工具的 LLM 请求失败: %v", err)
	}

	return nil
}

func DoLLmRequest(ctx context.Context, clientState *ClientState, requestEinoMessages []*schema.Message, sessionID string, einoTools []*schema.ToolInfo) error {
	log.Debugf("发送带工具的 LLM 请求, seesionID: %s, requestEinoMessages: %+v", sessionID, requestEinoMessages)
	responseSentences, err := llm.HandleLLMWithContextAndTools(
=======
	clientState.SetStatus(ClientStatusLLMStart)
	// 发送 LLM 请求
	responseSentences, err := llm.HandleLLMWithContext(
>>>>>>> ce420eda
		ctx,
		clientState.LLMProvider,
		requestEinoMessages,
		einoTools,
		sessionID,
	)
	if err != nil {
		log.Errorf("发送带工具的 LLM 请求失败, seesionID: %s, error: %v", sessionID, err)
		return fmt.Errorf("发送带工具的 LLM 请求失败: %v", err)
	}

	go func() {
		ok, err := HandleLLMResponse(ctx, clientState, requestEinoMessages, responseSentences)
		if err != nil {
			log.Errorf("处理 LLM 响应失败, seesionID: %s, error: %v", sessionID, err)
			clientState.CancelSessionCtx()
		}

		_ = ok
		/*
			if ok {
				s.handleContinueChat(state)
			}*/
	}()

	return nil
}<|MERGE_RESOLUTION|>--- conflicted
+++ resolved
@@ -82,43 +82,6 @@
 				}
 			}
 
-<<<<<<< HEAD
-=======
-			// 先发送文本
-			response := ServerMessage{
-				Type:      ServerMessageTypeTts,
-				State:     MessageStateSentenceStart,
-				Text:      llmResponse.Text,
-				SessionID: state.SessionID,
-			}
-			if err := state.SendMsg(response); err != nil {
-				log.Errorf("发送 TTS 文本失败: %s, %v", llmResponse.Text, err)
-				return true, fmt.Errorf("发送 TTS 文本失败: %s, %v", llmResponse.Text, err)
-			}
-
-			state.SetStatus(ClientStatusTTSStart)
-
-			fullText.WriteString(llmResponse.Text)
-
-			// 发送音频帧
-			if err := state.SendTTSAudio(ctx, outputChan, llmResponse.IsStart); err != nil {
-				log.Errorf("发送 TTS 音频失败: %s, %v", llmResponse.Text, err)
-				return true, fmt.Errorf("发送 TTS 音频失败: %s, %v", llmResponse.Text, err)
-			}
-
-			// 先发送文本
-			response = ServerMessage{
-				Type:      ServerMessageTypeTts,
-				State:     MessageStateSentenceEnd,
-				Text:      llmResponse.Text,
-				SessionID: state.SessionID,
-			}
-			if err := state.SendMsg(response); err != nil {
-				log.Errorf("发送 TTS 文本失败: %s, %v", llmResponse.Text, err)
-				return true, fmt.Errorf("发送 TTS 文本失败: %s, %v", llmResponse.Text, err)
-			}
-
->>>>>>> ce420eda
 			if llmResponse.IsEnd {
 				//延迟50ms毫秒再发stop
 				//time.Sleep(50 * time.Millisecond)
@@ -191,6 +154,8 @@
 		log.Errorf("发送 TTS 文本失败: %s, %v", llmResponse.Text, err)
 		return fmt.Errorf("发送 TTS 文本失败: %s, %v", llmResponse.Text, err)
 	}
+
+	state.SetStatus(ClientStatusTTSStart)
 
 	fullText.WriteString(llmResponse.Text)
 
@@ -617,7 +582,6 @@
 	ctx, cancel := context.WithCancel(ctx)
 	_ = cancel
 
-<<<<<<< HEAD
 	// 直接传递Eino原生消息，无需转换
 	requestEinoMessages := make([]*schema.Message, len(requestMessages))
 	for i, msg := range requestMessages {
@@ -660,12 +624,8 @@
 
 func DoLLmRequest(ctx context.Context, clientState *ClientState, requestEinoMessages []*schema.Message, sessionID string, einoTools []*schema.ToolInfo) error {
 	log.Debugf("发送带工具的 LLM 请求, seesionID: %s, requestEinoMessages: %+v", sessionID, requestEinoMessages)
+	clientState.SetStatus(ClientStatusLLMStart)
 	responseSentences, err := llm.HandleLLMWithContextAndTools(
-=======
-	clientState.SetStatus(ClientStatusLLMStart)
-	// 发送 LLM 请求
-	responseSentences, err := llm.HandleLLMWithContext(
->>>>>>> ce420eda
 		ctx,
 		clientState.LLMProvider,
 		requestEinoMessages,
