package common

import (
	"bytes"
	"context"
	"encoding/json"
	"fmt"
	"strings"
	"time"
	"unicode"
	log "xiaozhi-esp32-server-golang/logger"

	"xiaozhi-esp32-server-golang/internal/app/server/auth"
	"xiaozhi-esp32-server-golang/internal/domain/llm"
	llm_common "xiaozhi-esp32-server-golang/internal/domain/llm/common"
	llm_memory "xiaozhi-esp32-server-golang/internal/domain/llm/memory"
	"xiaozhi-esp32-server-golang/internal/domain/mcp"

	types_audio "xiaozhi-esp32-server-golang/internal/data/audio"
	. "xiaozhi-esp32-server-golang/internal/data/client"
	"xiaozhi-esp32-server-golang/internal/domain/audio"

	. "xiaozhi-esp32-server-golang/internal/data/msg"

	"github.com/cloudwego/eino/components/tool"
	"github.com/cloudwego/eino/schema"
	"github.com/gorilla/websocket"
	"github.com/spf13/viper"
)

// ServerMessage 表示服务器消息
type ServerMessage struct {
	Type        string                   `json:"type"`
	Text        string                   `json:"text,omitempty"`
	SessionID   string                   `json:"session_id,omitempty"`
	Version     int                      `json:"version"`
	State       string                   `json:"state,omitempty"`
	Transport   string                   `json:"transport,omitempty"`
	AudioFormat *types_audio.AudioFormat `json:"audio_params,omitempty"`
	Emotion     string                   `json:"emotion,omitempty"`
	PayLoad     json.RawMessage          `json:"payload,omitempty"`
}

func HandleLLMResponse(ctx context.Context, state *ClientState, requestEinoMessages []*schema.Message, llmResponseChannel chan llm_common.LLMResponseStruct) (bool, error) {
	log.Debugf("HandleLLMResponse start")
	defer log.Debugf("HandleLLMResponse end")

	var toolCalls []schema.ToolCall
	var fullText bytes.Buffer

	sendTtsStartEndFunc := func(isStart bool) error {
		msgState := MessageStateStart
		if !isStart {
			msgState = MessageStateStop
		}
		// 发送结束消息
		response := ServerMessage{
			Type:      ServerMessageTypeTts,
			State:     msgState,
			SessionID: state.SessionID,
		}
		if err := state.SendMsg(response); err != nil {
			log.Errorf("发送 TTS 文本失败: stop, %v", err)
			return fmt.Errorf("发送 TTS 文本失败: stop")
		}

		if isStart {
			state.SetTtsStart(true)
		}
		return nil
	}

	if !state.GetTtsStart() {
		sendTtsStartEndFunc(true)
	}

	for {
		select {
		case llmResponse, ok := <-llmResponseChannel:
			if !ok {
				// 通道已关闭，退出协程
				log.Infof("LLM 响应通道已关闭，退出协程")
				return true, nil
			}

			log.Debugf("LLM 响应: %+v", llmResponse)

			if len(llmResponse.ToolCalls) > 0 {
				log.Debugf("获取到工具: %+v", llmResponse.ToolCalls)
				toolCalls = append(toolCalls, llmResponse.ToolCalls...)
			}

			if llmResponse.Text != "" {
				// 处理文本内容响应
				if err := handleTextResponse(ctx, state, llmResponse, &fullText); err != nil {
					return true, err
				}
			}

			if llmResponse.IsEnd {
				//延迟50ms毫秒再发stop
				//time.Sleep(50 * time.Millisecond)
				//写到redis中
				strFullText := fullText.String()
				if strFullText != "" {
					llm_memory.Get().AddMessage(ctx, state.DeviceID, schema.Assistant, strFullText)
				}
				if len(toolCalls) > 0 {
					invokeToolSuccess, err := handleToolCallResponse(ctx, state, requestEinoMessages, toolCalls)
					if err != nil {
						log.Errorf("处理工具调用响应失败: %v", err)
						return true, fmt.Errorf("处理工具调用响应失败: %v", err)
					}
					if !invokeToolSuccess {
						//工具调用失败
						if err := handleTextResponse(ctx, state, llmResponse, &fullText); err != nil {
							return true, err
						}
						sendTtsStartEndFunc(false)
					}
				} else {
					sendTtsStartEndFunc(false)
				}

				return ok, nil
			}
		case <-ctx.Done():
			// 上下文已取消，退出协程
			log.Infof("设备 %s 连接已关闭，停止处理LLM响应", state.DeviceID)
			return false, nil
		}
	}
}

// handleTextResponse 处理文本内容响应
func handleTextResponse(ctx context.Context, state *ClientState, llmResponse llm_common.LLMResponseStruct, fullText *bytes.Buffer) error {
	if llmResponse.Text == "" {
		return nil
	}

	// 使用带上下文的TTS处理
	outputChan, err := state.TTSProvider.TextToSpeechStream(state.Ctx, llmResponse.Text, state.OutputAudioFormat.SampleRate, state.OutputAudioFormat.Channels, state.OutputAudioFormat.FrameDuration)
	if err != nil {
		log.Errorf("生成 TTS 音频失败: %v", err)
		return fmt.Errorf("生成 TTS 音频失败: %v", err)
	}

	// 先发送文本
	response := ServerMessage{
		Type:      ServerMessageTypeTts,
		State:     MessageStateSentenceStart,
		Text:      llmResponse.Text,
		SessionID: state.SessionID,
	}
	if err := state.SendMsg(response); err != nil {
		log.Errorf("发送 TTS 文本失败: %s, %v", llmResponse.Text, err)
		return fmt.Errorf("发送 TTS 文本失败: %s, %v", llmResponse.Text, err)
	}

	state.SetStatus(ClientStatusTTSStart)

	fullText.WriteString(llmResponse.Text)

	// 发送音频帧
	if err := state.SendTTSAudio(ctx, outputChan, llmResponse.IsStart); err != nil {
		log.Errorf("发送 TTS 音频失败: %s, %v", llmResponse.Text, err)
		return fmt.Errorf("发送 TTS 音频失败: %s, %v", llmResponse.Text, err)
	}

	// 先发送文本
	response = ServerMessage{
		Type:      ServerMessageTypeTts,
		State:     MessageStateSentenceEnd,
		Text:      llmResponse.Text,
		SessionID: state.SessionID,
	}
	if err := state.SendMsg(response); err != nil {
		log.Errorf("发送 TTS 文本失败: %s, %v", llmResponse.Text, err)
		return fmt.Errorf("发送 TTS 文本失败: %s, %v", llmResponse.Text, err)
	}

	return nil
}

// handleToolCallResponse 处理工具调用响应
func handleToolCallResponse(ctx context.Context, state *ClientState, requestEinoMessages []*schema.Message, tools []schema.ToolCall) (bool, error) {
	if len(tools) == 0 {
		return false, nil
	}

	log.Infof("处理 %d 个工具调用", len(tools))

	var invokeToolSuccess bool
	msgList := make([]*schema.Message, 0)
	for _, toolCall := range tools {
		toolName := toolCall.Function.Name
		tool, ok := mcp.GetToolByName(state.DeviceID, toolName)
		if !ok || tool == nil {
			log.Errorf("未找到工具: %s", toolName)
			continue
		}
		log.Infof("进行工具调用请求: %s, 参数: %+v", toolName, toolCall.Function.Arguments)
		startTs := time.Now().UnixMilli()
		result, err := tool.InvokableRun(ctx, toolCall.Function.Arguments)
		if err != nil {
			log.Errorf("工具调用失败: %v", err)
			continue
		}
		costTs := time.Now().UnixMilli() - startTs
		invokeToolSuccess = true
		log.Infof("工具调用结果: %s, 耗时: %dms", result, costTs)
		msg := []*schema.Message{
			&schema.Message{
				Role:      schema.Assistant,
				ToolCalls: []schema.ToolCall{toolCall},
			},
			&schema.Message{
				Role:       schema.Tool,
				ToolCallID: toolCall.ID,
				Content:    result,
			},
		}
		msgList = append(msgList, msg...)
	}

	if invokeToolSuccess {
		requestEinoMessages = append(requestEinoMessages, msgList...)
		//不需要带tool进行调用
		DoLLmRequest(ctx, state, requestEinoMessages, state.SessionID, nil)
	}

	return invokeToolSuccess, nil
}

func ProcessVadAudio(state *ClientState) {
	go func() {
		audioFormat := state.InputAudioFormat
		audioProcesser, err := audio.GetAudioProcesser(audioFormat.SampleRate, audioFormat.Channels, audioFormat.FrameDuration)
		if err != nil {
			log.Errorf("获取解码器失败: %v", err)
			return
		}
		frameSize := state.AsrAudioBuffer.PcmFrameSize
		pcmFrame := make([]float32, frameSize)

		vadNeedGetCount := 1
		if state.DeviceConfig.Vad.Provider == "silero_vad" {
			vadNeedGetCount = 60 / audioFormat.FrameDuration
		}

		for {
			//sessionCtx := state.GetSessionCtx()
			select {
			case opusFrame, ok := <-state.OpusAudioBuffer:
				var skipVad bool
				var haveVoice bool
				clientHaveVoice := state.GetClientHaveVoice()
				if state.Asr.AutoEnd {
					skipVad = true
					clientHaveVoice = true
					haveVoice = true
				}

				if state.GetClientVoiceStop() { //已停止 说话 则不接收音频数据
					//log.Infof("客户端停止说话, 跳过音频数据")
					continue
				}
				log.Debugf("processAsrAudio 收到音频数据, len: %d", len(opusFrame))
				if !ok {
					log.Debugf("processAsrAudio 音频通道已关闭")
					return
				}
<<<<<<< HEAD
				log.Debugf("clientVoiceStop: %+v, asrDataSize: %d\n", state.GetClientVoiceStop(), state.AsrAudioBuffer.GetAsrDataSize())

				if state.ListenMode != "auto" {
=======
				clientHaveVoice := state.GetClientHaveVoice()
				var haveVoice bool
				if state.ListenMode == "manual" {
>>>>>>> 463e788e
					haveVoice = true       //如果是manual, 本次音频入asr
					clientHaveVoice = true //之前有声音
					skipVad = true         //跳过vad
				}

				log.Debugf("clientVoiceStop: %+v, asrDataSize: %d, listenMode: %s, isSkipVad: %v\n", state.GetClientVoiceStop(), state.AsrAudioBuffer.GetAsrDataSize(), state.ListenMode, skipVad)

				n, err := audioProcesser.DecoderFloat32(opusFrame, pcmFrame)
				if err != nil {
					log.Errorf("解码失败: %v", err)
					continue
				}

				var vadPcmData []float32
				pcmData := pcmFrame[:n]
				if !skipVad {
					//如果已经检测到语音, 则不进行vad检测, 直接将pcmData传给asr
					if state.VadProvider == nil {
						// 初始化vad
						err = state.Vad.Init(state.DeviceConfig.Vad.Provider, state.DeviceConfig.Vad.Config)
						if err != nil {
							log.Errorf("初始化vad失败: %v", err)
							continue
						}
					}
					//decode opus to pcm
					state.AsrAudioBuffer.AddAsrAudioData(pcmData)

					if state.AsrAudioBuffer.GetAsrDataSize() >= vadNeedGetCount*state.AsrAudioBuffer.PcmFrameSize {
						//如果要进行vad, 至少要取60ms的音频数据
						vadPcmData = state.AsrAudioBuffer.GetAsrData(vadNeedGetCount)
						state.VadProvider.Reset()
						haveVoice, err = state.VadProvider.IsVADExt(vadPcmData, audioFormat.SampleRate, frameSize)

						if err != nil {
							log.Errorf("processAsrAudio VAD检测失败: %v", err)
							//删除
							continue
						}
						//首次触发识别到语音时,为了语音数据完整性 将vadPcmData赋值给pcmData, 之后的音频数据全部进入asr
						if haveVoice && !clientHaveVoice {
							//首次获取全部pcm数据送入asr
							pcmData = state.AsrAudioBuffer.GetAndClearAllData()
						}
					}
					log.Debugf("isVad, pcmData len: %d, vadPcmData len: %d, haveVoice: %v", len(pcmData), len(vadPcmData), haveVoice)
				}

				if haveVoice {
					log.Infof("检测到语音, len: %d", len(pcmData))
					state.SetClientHaveVoice(true)
					state.SetClientHaveVoiceLastTime(time.Now().UnixMilli())
					state.Vad.ResetIdleDuration()
				} else {
					state.Vad.AddIdleDuration(int64(audioFormat.FrameDuration))
					idleDuration := state.Vad.GetIdleDuration()
					log.Infof("空闲时间: %dms", idleDuration)
					if idleDuration > state.GetMaxIdleDuration() {
						log.Infof("超出空闲时长: %dms, 断开连接", idleDuration)
						//断开连接
						state.Conn.Close()
						return
					}
					//如果之前没有语音, 本次也没有语音, 则从缓存中删除
					if !clientHaveVoice {
						//保留近10帧
						if state.AsrAudioBuffer.GetFrameCount() > vadNeedGetCount*3 {
							state.AsrAudioBuffer.RemoveAsrAudioData(1)
						}
						continue
					}
				}

				if clientHaveVoice {
					//vad识别成功, 往asr音频通道里发送数据
					log.Infof("vad识别成功, 往asr音频通道里发送数据, len: %d", len(pcmData))
					if state.AsrAudioChannel != nil {
						state.AsrAudioChannel <- pcmData
					}
				}

				//已经有语音了, 但本次没有检测到语音, 则需要判断是否已经停止说话
				lastHaveVoiceTime := state.GetClientHaveVoiceLastTime()

				if clientHaveVoice && lastHaveVoiceTime > 0 && !haveVoice {
					idleDuration := state.Vad.GetIdleDuration()
					if state.IsSilence(idleDuration) { //从有声音到 静默的判断
						state.OnVoiceSilence()
						continue
					}
				}

			case <-state.Ctx.Done():
				return
			}
		}
	}()
}

// handleTextMessage 处理文本消息
func HandleTextMessage(clientState *ClientState, message []byte) error {
	var clientMsg ClientMessage
	if err := json.Unmarshal(message, &clientMsg); err != nil {
		log.Errorf("解析消息失败: %v", err)
		return fmt.Errorf("解析消息失败: %v", err)
	}

	// 处理不同类型的消息
	switch clientMsg.Type {
	case MessageTypeHello:
		return handleHelloMessage(clientState, &clientMsg)
	case MessageTypeListen:
		return handleListenMessage(clientState, &clientMsg)
	case MessageTypeAbort:
		return handleAbortMessage(clientState, &clientMsg)
	case MessageTypeIot:
		return handleIoTMessage(clientState, &clientMsg)
	case MessageTypeMcp:
		return handleMcpMessage(clientState, &clientMsg)
	default:
		// 未知消息类型，直接回显
		return clientState.Conn.WriteMessage(websocket.TextMessage, message)
	}
}

// handleHelloMessage 处理 hello 消息
func handleHelloMessage(clientState *ClientState, msg *ClientMessage) error {
	// 创建新会话
	session, err := auth.A().CreateSession(msg.DeviceID)
	if err != nil {
		return fmt.Errorf("创建会话失败: %v", err)
	}

	// 更新客户端状态
	clientState.SessionID = session.ID

	if isMcp, ok := msg.Features["mcp"]; ok && isMcp {
		go initMcp(clientState)
	}

	clientState.InputAudioFormat = types_audio.AudioFormat{
		SampleRate:    msg.AudioParams.SampleRate,
		Channels:      msg.AudioParams.Channels,
		FrameDuration: msg.AudioParams.FrameDuration,
		Format:        msg.AudioParams.Format,
	}

	// 设置asr pcm帧大小, 输入音频格式, 给vad, asr使用
	clientState.SetAsrPcmFrameSize(clientState.InputAudioFormat.SampleRate, clientState.InputAudioFormat.Channels, clientState.InputAudioFormat.FrameDuration)

	ProcessVadAudio(clientState)

	// 发送 hello 响应
	response := ServerMessage{
		Type:        MessageTypeHello,
		Text:        "欢迎连接到小智服务器",
		SessionID:   session.ID,
		Transport:   "websocket",
		AudioFormat: &clientState.OutputAudioFormat,
	}

	return clientState.SendMsg(response)
}

func RecvAudio(clientState *ClientState, data []byte) bool {
	select {
	case clientState.OpusAudioBuffer <- data:
		return true
	default:
		log.Warnf("音频缓冲区已满, 丢弃音频数据")
	}
	return false
}

// handleListenMessage 处理监听消息
func handleListenMessage(clientState *ClientState, msg *ClientMessage) error {

	//sessionID := clientState.SessionID

	// 根据状态处理
	switch msg.State {
	case MessageStateStart:
		handleListenStart(clientState, msg)
	case MessageStateStop:
		handleListenStop(clientState)
	case MessageStateDetect:
		// 唤醒词检测
		clientState.SetClientHaveVoice(false)

		clientState.CancelSessionCtx()

		// 如果有文本，处理唤醒词
		if msg.Text != "" {
			text := msg.Text
			// 移除标点符号和处理长度
			text = removePunctuation(text)

			// 检查是否是唤醒词
			isWakeupWord := isWakeupWord(text)
			//enableGreeting := viper.GetBool("enable_greeting") // 从配置获取

			if isWakeupWord {
				// 如果是唤醒词，且关闭了唤醒词回复，发送 STT 消息后停止 TTS
				/*sttResponse := ServerMessage{
					Type:      ServerMessageTypeStt,
					Text:      text,
					SessionID: sessionID,
				}
				if err := clientState.SendMsg(sttResponse); err != nil {
					return fmt.Errorf("发送 STT 消息失败: %v", err)
				}*/
				log.Infof("唤醒词: %s", text)
			} else {
				// 否则开始对话
				if err := startChat(clientState.GetSessionCtx(), clientState, text); err != nil {
					log.Errorf("开始对话失败: %v", err)
				}
			}
		}
	}

	// 记录日志
	log.Infof("设备 %s 更新音频监听状态: %s", msg.DeviceID, msg.State)
	return nil
}

// removePunctuation 移除文本中的标点符号
func removePunctuation(text string) string {
	// 创建一个字符串构建器
	var builder strings.Builder
	builder.Grow(len(text))

	for _, r := range text {
		if !unicode.IsPunct(r) && !unicode.IsSpace(r) {
			builder.WriteRune(r)
		}
	}

	return builder.String()
}

// isWakeupWord 检查文本是否是唤醒词
func isWakeupWord(text string) bool {
	wakeupWords := viper.GetStringSlice("wakeup_words")
	for _, word := range wakeupWords {
		if text == word {
			return true
		}
	}
	return false
}

// handleAbortMessage 处理中止消息
func handleAbortMessage(clientState *ClientState, msg *ClientMessage) error {
	sessionID := clientState.SessionID

	// 设置打断状态
	clientState.Abort = true
	clientState.Dialogue.Messages = nil // 清空对话历史
	clientState.CancelSessionCtx()

	Restart(clientState)

	// 发送中止响应
	response := ServerMessage{
		Type:      MessageTypeAbort,
		State:     MessageStateSuccess,
		SessionID: sessionID,
		Text:      "会话已中止",
	}

	// 发送响应
	if err := clientState.SendMsg(response); err != nil {
		return fmt.Errorf("发送响应失败: %v", err)
	}

	// 记录日志
	log.Infof("设备 %s 中止会话", msg.DeviceID)
	return nil
}

// handleIoTMessage 处理物联网消息
func handleIoTMessage(clientState *ClientState, msg *ClientMessage) error {
	// 获取客户端状态
	sessionID := clientState.SessionID

	// 验证设备ID
	/*
		if _, err := s.authManager.GetSession(msg.DeviceID); err != nil {
			return fmt.Errorf("会话验证失败: %v", err)
		}*/

	// 发送 IoT 响应
	response := ServerMessage{
		Type:      ServerMessageTypeIot,
		Text:      msg.Text,
		SessionID: sessionID,
		State:     MessageStateSuccess,
	}

	// 发送响应
	if err := clientState.SendMsg(response); err != nil {
		return fmt.Errorf("发送响应失败: %v", err)
	}

	// 记录日志
	log.Infof("设备 %s 物联网指令: %s", msg.DeviceID, msg.Text)
	return nil
}

func handleMcpMessage(clientState *ClientState, msg *ClientMessage) error {
	mcpSession := mcp.GetDeviceMcpClient(clientState.DeviceID)
	if mcpSession != nil {
		select {
		case clientState.McpRecvMsgChan <- msg.PayLoad:
		default:
			log.Warnf("mcp 接收消息通道已满, 丢弃消息")
		}
	}
	return nil
}

func initIotOverMcp(clientState *ClientState) error {
	mcpSession := mcp.GetDeviceMcpClient(clientState.DeviceID)
	if mcpSession == nil {
		mcpSession = mcp.NewDeviceMCPSession(clientState.DeviceID)
		mcp.AddDeviceMcpClient(clientState.DeviceID, mcpSession)
	}

	mcpTransport := &McpTransport{
		Client: clientState,
	}

	iotOverMcp := mcp.NewIotOverMcpClient(clientState.DeviceID, mcpTransport)
	mcpSession.SetIotOverMcp(iotOverMcp)

	return nil
}

// startChat 开始对话
func startChat(ctx context.Context, clientState *ClientState, text string) error {
	// 获取客户端状态

	sessionID := clientState.SessionID

	requestMessages, err := llm_memory.Get().GetMessagesForLLM(ctx, clientState.DeviceID, 10)
	if err != nil {
		log.Errorf("获取对话历史失败: %v", err)
	}

	// 直接创建Eino原生消息
	userMessage := &schema.Message{
		Role:    schema.User,
		Content: text,
	}
	requestMessages = append(requestMessages, *userMessage)

	// 添加用户消息到对话历史
	llm_memory.Get().AddMessage(ctx, clientState.DeviceID, schema.User, text)

	ctx, cancel := context.WithCancel(ctx)
	_ = cancel

	// 直接传递Eino原生消息，无需转换
	requestEinoMessages := make([]*schema.Message, len(requestMessages))
	for i, msg := range requestMessages {
		requestEinoMessages[i] = &msg
	}

	// 获取全局MCP工具列表
	mcpTools, err := mcp.GetToolsByDeviceId(clientState.DeviceID)
	if err != nil {
		log.Errorf("获取设备 %s 的工具失败: %v", clientState.DeviceID, err)
		mcpTools = make(map[string]tool.InvokableTool)
	}

	// 将MCP工具转换为接口格式以便传递给转换函数
	mcpToolsInterface := make(map[string]interface{})
	for name, tool := range mcpTools {
		mcpToolsInterface[name] = tool
	}

	// 转换MCP工具为Eino ToolInfo格式
	einoTools, err := llm.ConvertMCPToolsToEinoTools(ctx, mcpToolsInterface)
	if err != nil {
		log.Errorf("转换MCP工具失败: %v", err)
		einoTools = nil
	}

	toolNameList := make([]string, 0)
	for _, tool := range einoTools {
		toolNameList = append(toolNameList, tool.Name)
	}

	// 发送带工具的LLM请求
	log.Infof("使用 %d 个MCP工具发送LLM请求, tools: %+v", len(einoTools), toolNameList)

	err = DoLLmRequest(ctx, clientState, requestEinoMessages, sessionID, einoTools)
	if err != nil {
		log.Errorf("发送带工具的 LLM 请求失败, seesionID: %s, error: %v", sessionID, err)
		return fmt.Errorf("发送带工具的 LLM 请求失败: %v", err)
	}

	return nil
}

func DoLLmRequest(ctx context.Context, clientState *ClientState, requestEinoMessages []*schema.Message, sessionID string, einoTools []*schema.ToolInfo) error {
	log.Debugf("发送带工具的 LLM 请求, seesionID: %s, requestEinoMessages: %+v", sessionID, requestEinoMessages)
	clientState.SetStatus(ClientStatusLLMStart)
	responseSentences, err := llm.HandleLLMWithContextAndTools(
		ctx,
		clientState.LLMProvider,
		requestEinoMessages,
		einoTools,
		sessionID,
	)
	if err != nil {
		log.Errorf("发送带工具的 LLM 请求失败, seesionID: %s, error: %v", sessionID, err)
		return fmt.Errorf("发送带工具的 LLM 请求失败: %v", err)
	}

	go func() {
		ok, err := HandleLLMResponse(ctx, clientState, requestEinoMessages, responseSentences)
		if err != nil {
			log.Errorf("处理 LLM 响应失败, seesionID: %s, error: %v", sessionID, err)
			clientState.CancelSessionCtx()
		}

		_ = ok
		/*
			if ok {
				s.handleContinueChat(state)
			}*/
	}()

	return nil
}<|MERGE_RESOLUTION|>--- conflicted
+++ resolved
@@ -252,36 +252,24 @@
 			//sessionCtx := state.GetSessionCtx()
 			select {
 			case opusFrame, ok := <-state.OpusAudioBuffer:
-				var skipVad bool
-				var haveVoice bool
-				clientHaveVoice := state.GetClientHaveVoice()
-				if state.Asr.AutoEnd {
-					skipVad = true
-					clientHaveVoice = true
-					haveVoice = true
-				}
-
-				if state.GetClientVoiceStop() { //已停止 说话 则不接收音频数据
-					//log.Infof("客户端停止说话, 跳过音频数据")
-					continue
-				}
 				log.Debugf("processAsrAudio 收到音频数据, len: %d", len(opusFrame))
 				if !ok {
 					log.Debugf("processAsrAudio 音频通道已关闭")
 					return
 				}
-<<<<<<< HEAD
-				log.Debugf("clientVoiceStop: %+v, asrDataSize: %d\n", state.GetClientVoiceStop(), state.AsrAudioBuffer.GetAsrDataSize())
-
-				if state.ListenMode != "auto" {
-=======
+
+				var skipVad bool
+				var haveVoice bool
 				clientHaveVoice := state.GetClientHaveVoice()
-				var haveVoice bool
-				if state.ListenMode == "manual" {
->>>>>>> 463e788e
-					haveVoice = true       //如果是manual, 本次音频入asr
+				if state.Asr.AutoEnd || state.ListenMode == "manual" {
+					skipVad = true         //跳过vad
 					clientHaveVoice = true //之前有声音
-					skipVad = true         //跳过vad
+					haveVoice = true       //本次有声音
+				}
+
+				if state.GetClientVoiceStop() { //已停止 说话 则不接收音频数据
+					//log.Infof("客户端停止说话, 跳过音频数据")
+					continue
 				}
 
 				log.Debugf("clientVoiceStop: %+v, asrDataSize: %d, listenMode: %s, isSkipVad: %v\n", state.GetClientVoiceStop(), state.AsrAudioBuffer.GetAsrDataSize(), state.ListenMode, skipVad)
